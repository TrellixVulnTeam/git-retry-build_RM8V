# Directions for web crawlers.
# See http://www.robotstxt.org/wc/norobots.html.

<<<<<<< HEAD
User-agent: *
Disallow: /
=======
User-agent: HTTrack
User-agent: puf
User-agent: MSIECrawler
User-agent: Nutch
Disallow: /

User-agent: *
Disallow: /*/diff/
Disallow: /*/diff2/
Disallow: /*/patch/
Disallow: /*/publish
Disallow: /download/
Disallow: /user/
Disallow: /rss/
>>>>>>> bdb7ce2e
<|MERGE_RESOLUTION|>--- conflicted
+++ resolved
@@ -1,22 +1,5 @@
 # Directions for web crawlers.
 # See http://www.robotstxt.org/wc/norobots.html.
 
-<<<<<<< HEAD
 User-agent: *
 Disallow: /
-=======
-User-agent: HTTrack
-User-agent: puf
-User-agent: MSIECrawler
-User-agent: Nutch
-Disallow: /
-
-User-agent: *
-Disallow: /*/diff/
-Disallow: /*/diff2/
-Disallow: /*/patch/
-Disallow: /*/publish
-Disallow: /download/
-Disallow: /user/
-Disallow: /rss/
->>>>>>> bdb7ce2e
