--- conflicted
+++ resolved
@@ -521,11 +521,7 @@
   logging.info("Running %s", command)
   p = subprocess.Popen(command, stdout=subprocess.PIPE,
                        stderr=subprocess.STDOUT, shell=use_shell,
-<<<<<<< HEAD
                        universal_newlines=True)
-  data = p.stdout.read()
-=======
-                       universal_newlines=universal_newlines)
   if print_output:
     output_array = []
     while True:
@@ -537,7 +533,6 @@
     output = "".join(output_array)
   else:
     output = p.stdout.read()
->>>>>>> 9991884a
   p.wait()
   p.stdout.close()
   return output, p.returncode
