# Copyright 2008 Google Inc.
#
# Licensed under the Apache License, Version 2.0 (the "License");
# you may not use this file except in compliance with the License.
# You may obtain a copy of the License at
#
#     http://www.apache.org/licenses/LICENSE-2.0
#
# Unless required by applicable law or agreed to in writing, software
# distributed under the License is distributed on an "AS IS" BASIS,
# WITHOUT WARRANTIES OR CONDITIONS OF ANY KIND, either express or implied.
# See the License for the specific language governing permissions and
# limitations under the License.

"""App Engine data model (schema) definition for Rietveld."""

import datetime
import logging
import md5
import os
import re
import time

from google.appengine.api import memcache
from google.appengine.api import urlfetch
from google.appengine.api import users
from google.appengine.ext import db

from django.conf import settings

from codereview import patching
from codereview import utils
from codereview.exceptions import FetchError


CONTEXT_CHOICES = (3, 10, 25, 50, 75, 100)


### GQL query cache ###


_query_cache = {}


def gql(cls, clause, *args, **kwds):
  """Return a query object, from the cache if possible.

  Args:
    cls: a db.Model subclass.
    clause: a query clause, e.g. 'WHERE draft = TRUE'.
    *args, **kwds: positional and keyword arguments to be bound to the query.

  Returns:
    A db.GqlQuery instance corresponding to the query with *args and
    **kwds bound to the query.
  """
  query_string = 'SELECT * FROM %s %s' % (cls.kind(), clause)
  query = _query_cache.get(query_string)
  if query is None:
    _query_cache[query_string] = query = db.GqlQuery(query_string)
  query.bind(*args, **kwds)
  return query


### Issues, PatchSets, Patches, Contents, Comments, Messages ###


class Issue(db.Model):
  """The major top-level entity.

  It has one or more PatchSets as its descendants.
  """

  subject = db.StringProperty(required=True)
  description = db.TextProperty()
  #: in Subversion - repository path (URL) for files in patch set
  base = db.StringProperty()
  #: if True then base files for patches were uploaded with upload.py
  #: (if False - then Rietveld attempts to download them from server)
  local_base = db.BooleanProperty(default=False)
  repo_guid = db.StringProperty()
  owner = db.UserProperty(auto_current_user_add=True, required=True)
  created = db.DateTimeProperty(auto_now_add=True)
  modified = db.DateTimeProperty(auto_now=True)
  reviewers = db.ListProperty(db.Email)
  cc = db.ListProperty(db.Email)
  closed = db.BooleanProperty(default=False)
  private = db.BooleanProperty(default=False)
  n_comments = db.IntegerProperty()
  commit = db.BooleanProperty(default=False)

  _is_starred = None

  @property
  def is_starred(self):
    """Whether the current user has this issue starred."""
    if self._is_starred is not None:
      return self._is_starred
    account = Account.current_user_account
    self._is_starred = account is not None and self.key().id() in account.stars
    return self._is_starred

  def user_can_edit(self, user):
    """Return true if the given user has permission to edit this issue."""
    return user and (user == self.owner or
                     user.email().endswith("@chromium.org") or
                     user.email().endswith("@google.com"))

  @property
  def edit_allowed(self):
    """Whether the current user can edit this issue."""
    account = Account.current_user_account
    if account is None:
      return False
    return self.user_can_edit(account.user)

  def update_comment_count(self, n):
    """Increment the n_comments property by n.

    If n_comments in None, compute the count through a query.  (This
    is a transitional strategy while the database contains Issues
    created using a previous version of the schema.)
    """
    if self.n_comments is None:
      self.n_comments = self._get_num_comments()
    self.n_comments += n

  @property
  def num_comments(self):
    """The number of non-draft comments for this issue.

    This is almost an alias for self.n_comments, except that if
    n_comments is None, it is computed through a query, and stored,
    using n_comments as a cache.
    """
    if self.n_comments is None:
      self.n_comments = self._get_num_comments()
    return self.n_comments

  def _get_num_comments(self):
    """Helper to compute the number of comments through a query."""
    return gql(Comment,
               'WHERE ANCESTOR IS :1 AND draft = FALSE',
               self).count()

  _num_drafts = None

  @property
  def num_drafts(self):
    """The number of draft comments on this issue for the current user.

    The value is expensive to compute, so it is cached.
    """
    if self._num_drafts is None:
      account = Account.current_user_account
      if account is None:
        self._num_drafts = 0
      else:
        query = gql(Comment,
            'WHERE ANCESTOR IS :1 AND author = :2 AND draft = TRUE',
            self, account.user)
        self._num_drafts = query.count()
    return self._num_drafts


class TryJobResult(db.Model):
  """Try jobs are associated to a patchset.

  Multiple try jobs can be associated to a single patchset.
  """
  # The first 6 values come from buildbot/status/results.py, and should remain
  # sync'ed.  The last is used internally to make a try job that should be
  # tried with the commit queue, but has not been sent yet.
  SUCCESS, WARNINGS, FAILURE, SKIPPED, EXCEPTION, RETRY, TRYPENDING = range(7)
  OK = (SUCCESS, WARNINGS, SKIPPED)
  FAIL = (FAILURE, EXCEPTION)
  # Define the priority level of result value when updating it.
  PRIORITIES = (
      (TRYPENDING,),
      (-1, None),
      (RETRY,),
      OK,
      FAIL,
  )

  # Parent is PatchSet
  url = db.StringProperty()
  result = db.IntegerProperty()
  builder = db.StringProperty()
  slave = db.StringProperty()
  buildnumber = db.IntegerProperty()
  reason = db.StringProperty()
  revision = db.StringProperty()
  timestamp = db.DateTimeProperty()
  # Should be an entity.
  project = db.StringProperty()

  @property
  def status(self):
    """Returns a string equivalent so it can be used in CSS styles."""
    if self.result in self.OK:
      return 'success'
    elif self.result in self.FAIL:
      return 'failure'
    elif self.result == self.TRYPENDING:
      return 'try-pending'
    else:
      return 'pending'

  @classmethod
  def result_priority(cls, result):
    """The higher the more important."""
    for index, possible_values in enumerate(cls.PRIORITIES):
      if result in possible_values:
        return index
    return None


class PatchSet(db.Model):
  """A set of patchset uploaded together.

  This is a descendant of an Issue and has Patches as descendants.
  """

  issue = db.ReferenceProperty(Issue)  # == parent
  message = db.StringProperty()
  data = db.BlobProperty()
  url = db.LinkProperty()
  created = db.DateTimeProperty(auto_now_add=True)
  modified = db.DateTimeProperty(auto_now=True)
  n_comments = db.IntegerProperty(default=0)
  # TODO(maruel): Deprecated, remove once the live instance has all its data
  # converted to TryJobResult instances.
  build_results = db.StringListProperty()

  def update_comment_count(self, n):
    """Increment the n_comments property by n."""
    self.n_comments = self.num_comments + n

  @property
  def num_comments(self):
    """The number of non-draft comments for this issue.

    This is almost an alias for self.n_comments, except that if
    n_comments is None, 0 is returned.
    """
    # For older patchsets n_comments is None.
    return self.n_comments or 0

  _try_job_results = None

  @property
  def try_job_results(self):
    """Lazy load all the TryJobResult objects associated to this PatchSet.

    Note the value is cached and doesn't expose a method to be refreshed.
    """
    if self._try_job_results is None:
      self._try_job_results = TryJobResult.all().ancestor(self).fetch(1000)

      # Append fake object for all build_results properties.
      # TODO(maruel): Deprecated. Delete this code as soon as the live
      # instance migrated to TryJobResult objects.
      SEPARATOR = '|'
      for build_result in self.build_results:
        (platform_id, status, details_url) = build_result.split(SEPARATOR, 2)
        if status == 'success':
          result = TryJobResult.SUCCESS
        elif status == 'failure':
          result = TryJobResult.FAILURE
        else:
          result = -1
        self._try_job_results.append(
            TryJobResult(
              parent=self,
              url=details_url,
              result=result,
              builder=platform_id,
              timestamp=self.modified))

      def GetKey(job):
        """Gets the key used to order jobs in the results list.

        We want pending jobs to appear first in the list, so these jobs
        return datetime.datetime.max, as the sort is in reverse chronological
        order."""
        if job.result == TryJobResult.TRYPENDING:
          return datetime.datetime.max
        return job.timestamp

      self._try_job_results.sort(key=GetKey, reverse=True)
    return self._try_job_results


class Message(db.Model):
  """A copy of a message sent out in email.

  This is a descendant of an Issue.
  """

  issue = db.ReferenceProperty(Issue)  # == parent
  subject = db.StringProperty()
  sender = db.EmailProperty()
  recipients = db.ListProperty(db.Email)
  date = db.DateTimeProperty(auto_now_add=True)
  text = db.TextProperty()
  draft = db.BooleanProperty(default=False)
  in_reply_to = db.SelfReferenceProperty()

  _approval = None
  _disapproval = None

  def find(self, text):
    """Returns True when the message says text and is not written by the issue owner."""
    # Must not be issue owner.
    # Must contain text in a line that doesn't start with '>'.
    return self.issue.owner.email() != self.sender and any(
        True for line in self.text.lower().splitlines()
        if not line.strip().startswith('>') and text in line)

  @property
  def approval(self):
    """Is True when the message represents an approval of the review."""
    if self._approval is None:
<<<<<<< HEAD
      # Must contain 'lgtm' in a line that doesn't start with '>'.
      self._approval = any(
            True for line in self.text.lower().splitlines()
            if not line.strip().startswith('>') and 'lgtm' in line)
      # Must not be issue owner not commit-bot.
      self._approval &= self.sender not in (
            self.issue.owner.email(), 'commit-bot@chromium.org')
=======
      self._approval = self.find('lgtm') and not self.find('not lgtm')
>>>>>>> 9c81b07d
    return self._approval

  @property
  def disapproval(self):
    """Is True when the message represents a disapproval of the review."""
    if self._disapproval is None:
      self._disapproval = self.find('not lgtm')
    return self._disapproval


class Content(db.Model):
  """The content of a text file.

  This is a descendant of a Patch.
  """

  # parent => Patch
  text = db.TextProperty()
  data = db.BlobProperty()
  # Checksum over text or data depending on the type of this content.
  checksum = db.TextProperty()
  is_uploaded = db.BooleanProperty(default=False)
  is_bad = db.BooleanProperty(default=False)
  file_too_large = db.BooleanProperty(default=False)

  @property
  def lines(self):
    """The text split into lines, retaining line endings."""
    if not self.text:
      return []
    return self.text.splitlines(True)


class Patch(db.Model):
  """A single patch, i.e. a set of changes to a single file.

  This is a descendant of a PatchSet.
  """

  patchset = db.ReferenceProperty(PatchSet)  # == parent
  filename = db.StringProperty()
  status = db.StringProperty()  # 'A', 'A  +', 'M', 'D' etc
  text = db.TextProperty()
  content = db.ReferenceProperty(Content)
  patched_content = db.ReferenceProperty(Content, collection_name='patch2_set')
  is_binary = db.BooleanProperty(default=False)
  # Ids of patchsets that have a different version of this file.
  delta = db.ListProperty(int)
  delta_calculated = db.BooleanProperty(default=False)
  lint_error_count = db.IntegerProperty(default=-1)

  _lines = None

  @property
  def lines(self):
    """The patch split into lines, retaining line endings.

    The value is cached.
    """
    if self._lines is not None:
      return self._lines
    if not self.text:
      lines = []
    else:
      lines = self.text.splitlines(True)
    self._lines = lines
    return lines

  _property_changes = None

  @property
  def property_changes(self):
    """The property changes split into lines.

    The value is cached.
    """
    if self._property_changes != None:
      return self._property_changes
    self._property_changes = []
    match = re.search('^Property changes on.*\n'+'_'*67+'$', self.text,
                      re.MULTILINE)
    if match:
      self._property_changes = self.text[match.end():].splitlines()
    return self._property_changes

  _num_added = None

  @property
  def num_added(self):
    """The number of line additions in this patch.

    The value is cached.
    """
    if self._num_added is None:
      self._num_added = self.count_startswith('+') - 1
    return self._num_added

  _num_removed = None

  @property
  def num_removed(self):
    """The number of line removals in this patch.

    The value is cached.
    """
    if self._num_removed is None:
      self._num_removed = self.count_startswith('-') - 1
    return self._num_removed

  _num_chunks = None

  @property
  def num_chunks(self):
    """The number of 'chunks' in this patch.

    A chunk is a block of lines starting with '@@'.

    The value is cached.
    """
    if self._num_chunks is None:
      self._num_chunks = self.count_startswith('@@')
    return self._num_chunks

  _num_comments = None

  @property
  def num_comments(self):
    """The number of non-draft comments for this patch.

    The value is cached.
    """
    if self._num_comments is None:
      self._num_comments = gql(Comment,
                               'WHERE patch = :1 AND draft = FALSE',
                               self).count()
    return self._num_comments

  _num_drafts = None

  @property
  def num_drafts(self):
    """The number of draft comments on this patch for the current user.

    The value is expensive to compute, so it is cached.
    """
    if self._num_drafts is None:
      account = Account.current_user_account
      if account is None:
        self._num_drafts = 0
      else:
        query = gql(Comment,
                    'WHERE patch = :1 AND draft = TRUE AND author = :2',
                    self, account.user)
        self._num_drafts = query.count()
    return self._num_drafts

  def count_startswith(self, prefix):
    """Returns the number of lines with the specified prefix."""
    return len([l for l in self.lines if l.startswith(prefix)])

  def get_content(self):
    """Get self.content, or fetch it if necessary.

    This is the content of the file to which this patch is relative.

    Returns:
      a Content instance.

    Raises:
      FetchError: If there was a problem fetching it.
    """
    try:
      if self.content is not None:
        if self.content.is_bad:
          msg = 'Bad content. Try to upload again.'
          logging.warn('Patch.get_content: %s', msg)
          raise FetchError(msg)
        if self.content.is_uploaded and self.content.text == None:
          msg = 'Upload in progress.'
          logging.warn('Patch.get_content: %s', msg)
          raise FetchError(msg)
        else:
          return self.content
    except db.Error:
      # This may happen when a Content entity was deleted behind our back.
      self.content = None

    content = self.fetch_base()
    content.put()
    self.content = content
    self.put()
    return content

  def get_patched_content(self):
    """Get self.patched_content, computing it if necessary.

    This is the content of the file after applying this patch.

    Returns:
      a Content instance.

    Raises:
      FetchError: If there was a problem fetching the old content.
    """
    try:
      if self.patched_content is not None:
        return self.patched_content
    except db.Error:
      # This may happen when a Content entity was deleted behind our back.
      self.patched_content = None

    old_lines = self.get_content().text.splitlines(True)
    logging.info('Creating patched_content for %s', self.filename)
    chunks = patching.ParsePatchToChunks(self.lines, self.filename)
    new_lines = []
    for _, _, new in patching.PatchChunks(old_lines, chunks):
      new_lines.extend(new)
    text = db.Text(''.join(new_lines))
    patched_content = Content(text=text, parent=self)
    patched_content.put()
    self.patched_content = patched_content
    self.put()
    return patched_content

  @property
  def no_base_file(self):
    """Returns True iff the base file is not available."""
    return self.content and self.content.file_too_large

  def fetch_base(self):
    """Fetch base file for the patch.

    Returns:
      A models.Content instance.

    Raises:
      FetchError: For any kind of problem fetching the content.
    """
    rev = patching.ParseRevision(self.lines)
    if rev is not None:
      if rev == 0:
        # rev=0 means it's a new file.
        return Content(text=db.Text(u''), parent=self)

    # AppEngine can only fetch URLs that db.Link() thinks are OK,
    # so try converting to a db.Link() here.
    try:
      base = db.Link(self.patchset.issue.base)
    except db.BadValueError:
      msg = 'Invalid base URL for fetching: %s' % self.patchset.issue.base
      logging.warn(msg)
      raise FetchError(msg)

    url = utils.make_url(base, self.filename, rev)
    logging.info('Fetching %s', url)
    try:
      result = urlfetch.fetch(url)
    except urlfetch.Error, err:
      msg = 'Error fetching %s: %s: %s' % (url, err.__class__.__name__, err)
      logging.warn('FetchBase: %s', msg)
      raise FetchError(msg)
    if result.status_code != 200:
      msg = 'Error fetching %s: HTTP status %s' % (url, result.status_code)
      logging.warn('FetchBase: %s', msg)
      raise FetchError(msg)
    return Content(text=utils.to_dbtext(utils.unify_linebreaks(result.content)),
                   parent=self)



class Comment(db.Model):
  """A Comment for a specific line of a specific file.

  This is a descendant of a Patch.
  """

  patch = db.ReferenceProperty(Patch)  # == parent
  message_id = db.StringProperty()  # == key_name
  author = db.UserProperty(auto_current_user_add=True)
  date = db.DateTimeProperty(auto_now=True)
  lineno = db.IntegerProperty()
  text = db.TextProperty()
  left = db.BooleanProperty()
  draft = db.BooleanProperty(required=True, default=True)

  buckets = None
  shorttext = None

  def complete(self):
    """Set the shorttext and buckets attributes."""
    # TODO(guido): Turn these into caching proprties instead.

    # The strategy for buckets is that we want groups of lines that
    # start with > to be quoted (and not displayed by
    # default). Whitespace-only lines are not considered either quoted
    # or not quoted. Same goes for lines that go like "On ... user
    # wrote:".
    cur_bucket = []
    quoted = None
    self.buckets = []

    def _Append():
      if cur_bucket:
        self.buckets.append(Bucket(text="\n".join(cur_bucket),
                                   quoted=bool(quoted)))

    lines = self.text.splitlines()
    for line in lines:
      if line.startswith("On ") and line.endswith(":"):
        pass
      elif line.startswith(">"):
        if quoted is False:
          _Append()
          cur_bucket = []
        quoted = True
      elif line.strip():
        if quoted is True:
          _Append()
          cur_bucket = []
        quoted = False
      cur_bucket.append(line)

    _Append()

    self.shorttext = self.text.lstrip()[:50].rstrip()
    # Grab the first 50 chars from the first non-quoted bucket
    for bucket in self.buckets:
      if not bucket.quoted:
        self.shorttext = bucket.text.lstrip()[:50].rstrip()
        break


class Bucket(db.Model):
  """A 'Bucket' of text.

  A comment may consist of multiple text buckets, some of which may be
  collapsed by default (when they represent quoted text).

  NOTE: This entity is never written to the database.  See Comment.complete().
  """
  # TODO(guido): Flesh this out.

  text = db.TextProperty()
  quoted = db.BooleanProperty()


### Repositories and Branches ###


class Repository(db.Model):
  """A specific Subversion repository."""

  name = db.StringProperty(required=True)
  url = db.LinkProperty(required=True)
  owner = db.UserProperty(auto_current_user_add=True)
  guid = db.StringProperty()  # global unique repository id

  def __str__(self):
    return self.name


class Branch(db.Model):
  """A trunk, branch, or a tag in a specific Subversion repository."""

  repo = db.ReferenceProperty(Repository, required=True)
  # Cache repo.name as repo_name, to speed up set_branch_choices()
  # in views.IssueBaseForm.
  repo_name = db.StringProperty()
  category = db.StringProperty(required=True,
                               choices=('*trunk*', 'branch', 'tag'))
  name = db.StringProperty(required=True)
  url = db.LinkProperty(required=True)
  owner = db.UserProperty(auto_current_user_add=True)


### Accounts ###


class Account(db.Model):
  """Maps a user or email address to a user-selected nickname, and more.

  Nicknames do not have to be unique.

  The default nickname is generated from the email address by
  stripping the first '@' sign and everything after it.  The email
  should not be empty nor should it start with '@' (AssertionError
  error is raised if either of these happens).

  This also holds a list of ids of starred issues.  The expectation
  that you won't have more than a dozen or so starred issues (a few
  hundred in extreme cases) and the memory used up by a list of
  integers of that size is very modest, so this is an efficient
  solution.  (If someone found a use case for having thousands of
  starred issues we'd have to think of a different approach.)
  """

  user = db.UserProperty(auto_current_user_add=True, required=True)
  email = db.EmailProperty(required=True)  # key == <email>
  nickname = db.StringProperty(required=True)
  default_context = db.IntegerProperty(default=settings.DEFAULT_CONTEXT,
                                       choices=CONTEXT_CHOICES)
  default_column_width = db.IntegerProperty(
      default=settings.DEFAULT_COLUMN_WIDTH)
  created = db.DateTimeProperty(auto_now_add=True)
  modified = db.DateTimeProperty(auto_now=True)
  stars = db.ListProperty(int)  # Issue ids of all starred issues
  fresh = db.BooleanProperty()
  uploadpy_hint = db.BooleanProperty(default=True)
  notify_by_email = db.BooleanProperty(default=True)
  notify_by_chat = db.BooleanProperty(default=False)

  # Current user's Account.  Updated by middleware.AddUserToRequestMiddleware.
  current_user_account = None

  lower_email = db.StringProperty()
  lower_nickname = db.StringProperty()
  xsrf_secret = db.BlobProperty()

  # Note that this doesn't get called when doing multi-entity puts.
  def put(self):
    self.lower_email = str(self.email).lower()
    self.lower_nickname = self.nickname.lower()
    super(Account, self).put()

  @classmethod
  def get_account_for_user(cls, user):
    """Get the Account for a user, creating a default one if needed."""
    email = user.email()
    assert email
    key = '<%s>' % email
    # Since usually the account already exists, first try getting it
    # without the transaction implied by get_or_insert().
    account = cls.get_by_key_name(key)
    if account is not None:
      return account
    nickname = cls.create_nickname_for_user(user)
    return cls.get_or_insert(key, user=user, email=email, nickname=nickname,
                             fresh=True)

  @classmethod
  def create_nickname_for_user(cls, user):
    """Returns a unique nickname for a user."""
    name = nickname = user.email().split('@', 1)[0]
    next_char = chr(ord(nickname[0].lower())+1)
    existing_nicks = [account.lower_nickname
                      for account in cls.gql(('WHERE lower_nickname >= :1 AND '
                                              'lower_nickname < :2'),
                                             nickname.lower(), next_char)]
    suffix = 0
    while nickname.lower() in existing_nicks:
      suffix += 1
      nickname = '%s%d' % (name, suffix)
    return nickname

  @classmethod
  def get_nickname_for_user(cls, user):
    """Get the nickname for a user."""
    return cls.get_account_for_user(user).nickname

  @classmethod
  def get_account_for_email(cls, email):
    """Get the Account for an email address, or return None."""
    assert email
    key = '<%s>' % email
    return cls.get_by_key_name(key)

  @classmethod
  def get_accounts_for_emails(cls, emails):
    """Get the Accounts for each of a list of email addresses."""
    return cls.get_by_key_name(['<%s>' % email for email in emails])

  @classmethod
  def get_by_key_name(cls, key, **kwds):
    """Override db.Model.get_by_key_name() to use cached value if possible."""
    if not kwds and cls.current_user_account is not None:
      if key == cls.current_user_account.key().name():
        return cls.current_user_account
    return super(Account, cls).get_by_key_name(key, **kwds)

  @classmethod
  def get_multiple_accounts_by_email(cls, emails):
    """Get multiple accounts.  Returns a dict by email."""
    results = {}
    keys = []
    for email in emails:
      if cls.current_user_account and email == cls.current_user_account.email:
        results[email] = cls.current_user_account
      else:
        keys.append('<%s>' % email)
    if keys:
      accounts = cls.get_by_key_name(keys)
      for account in accounts:
        if account is not None:
          results[account.email] = account
    return results

  @classmethod
  def get_nickname_for_email(cls, email, default=None):
    """Get the nickname for an email address, possibly a default.

    If default is None a generic nickname is computed from the email
    address.

    Args:
      email: email address.
      default: If given and no account is found, returned as the default value.
    Returns:
      Nickname for given email.
    """
    account = cls.get_account_for_email(email)
    if account is not None and account.nickname:
      return account.nickname
    if default is not None:
      return default
    return email.replace('@', '_')

  @classmethod
  def get_account_for_nickname(cls, nickname):
    """Get the list of Accounts that have this nickname."""
    assert nickname
    assert '@' not in nickname
    return cls.all().filter('lower_nickname =', nickname.lower()).get()

  @classmethod
  def get_email_for_nickname(cls, nickname):
    """Turn a nickname into an email address.

    If the nickname is not unique or does not exist, this returns None.
    """
    account = cls.get_account_for_nickname(nickname)
    if account is None:
      return None
    return account.email

  def user_has_selected_nickname(self):
    """Return True if the user picked the nickname.

    Normally this returns 'not self.fresh', but if that property is
    None, we assume that if the created and modified timestamp are
    within 2 seconds, the account is fresh (i.e. the user hasn't
    selected a nickname yet).  We then also update self.fresh, so it
    is used as a cache and may even be written back if we're lucky.
    """
    if self.fresh is None:
      delta = self.created - self.modified
      # Simulate delta = abs(delta)
      if delta.days < 0:
        delta = -delta
      self.fresh = (delta.days == 0 and delta.seconds < 2)
    return not self.fresh

  _drafts = None

  @property
  def drafts(self):
    """A list of issue ids that have drafts by this user.

    This is cached in memcache.
    """
    if self._drafts is None:
      if self._initialize_drafts():
        self._save_drafts()
    return self._drafts

  def update_drafts(self, issue, have_drafts=None):
    """Update the user's draft status for this issue.

    Args:
      issue: an Issue instance.
      have_drafts: optional bool forcing the draft status.  By default,
          issue.num_drafts is inspected (which may query the datastore).

    The Account is written to the datastore if necessary.
    """
    dirty = False
    if self._drafts is None:
      dirty = self._initialize_drafts()
    id = issue.key().id()
    if have_drafts is None:
      have_drafts = bool(issue.num_drafts)  # Beware, this may do a query.
    if have_drafts:
      if id not in self._drafts:
        self._drafts.append(id)
        dirty = True
    else:
      if id in self._drafts:
        self._drafts.remove(id)
        dirty = True
    if dirty:
      self._save_drafts()

  def _initialize_drafts(self):
    """Initialize self._drafts from scratch.

    This mostly exists as a schema conversion utility.

    Returns:
      True if the user should call self._save_drafts(), False if not.
    """
    drafts = memcache.get('user_drafts:' + self.email)
    if drafts is not None:
      self._drafts = drafts
      ##logging.info('HIT: %s -> %s', self.email, self._drafts)
      return False
    # We're looking for the Issue key id.  The ancestry of comments goes:
    # Issue -> PatchSet -> Patch -> Comment.
    issue_ids = set(comment.key().parent().parent().parent().id()
                    for comment in gql(Comment,
                                       'WHERE author = :1 AND draft = TRUE',
                                       self.user))
    self._drafts = list(issue_ids)
    ##logging.info('INITIALIZED: %s -> %s', self.email, self._drafts)
    return True

  def _save_drafts(self):
    """Save self._drafts to memcache."""
    ##logging.info('SAVING: %s -> %s', self.email, self._drafts)
    memcache.set('user_drafts:' + self.email, self._drafts, 3600)

  def get_xsrf_token(self, offset=0):
    """Return an XSRF token for the current user."""
    # This code assumes that
    # self.user.email() == users.get_current_user().email()
    current_user = users.get_current_user()
    if self.user.user_id() != current_user.user_id():
      # Mainly for Google Account plus conversion.
      logging.info('Updating user_id for %s from %s to %s' % (
        self.user.email(), self.user.user_id(), current_user.user_id()))
      self.user = current_user
      self.put()
    if not self.xsrf_secret:
      self.xsrf_secret = os.urandom(8)
      self.put()
    m = md5.new(self.xsrf_secret)
    email_str = self.lower_email
    if isinstance(email_str, unicode):
      email_str = email_str.encode('utf-8')
    m.update(self.lower_email)
    when = int(time.time()) // 3600 + offset
    m.update(str(when))
    return m.hexdigest()<|MERGE_RESOLUTION|>--- conflicted
+++ resolved
@@ -314,25 +314,19 @@
     """Returns True when the message says text and is not written by the issue owner."""
     # Must not be issue owner.
     # Must contain text in a line that doesn't start with '>'.
-    return self.issue.owner.email() != self.sender and any(
-        True for line in self.text.lower().splitlines()
-        if not line.strip().startswith('>') and text in line)
+    # Must not be issue owner not commit-bot.
+    return (
+        self.sender not in (
+          self.issue.owner.email(), 'commit-bot@chromium.org') and
+        any(
+          True for line in self.text.lower().splitlines()
+          if not line.strip().startswith('>') and text in line))
 
   @property
   def approval(self):
     """Is True when the message represents an approval of the review."""
     if self._approval is None:
-<<<<<<< HEAD
-      # Must contain 'lgtm' in a line that doesn't start with '>'.
-      self._approval = any(
-            True for line in self.text.lower().splitlines()
-            if not line.strip().startswith('>') and 'lgtm' in line)
-      # Must not be issue owner not commit-bot.
-      self._approval &= self.sender not in (
-            self.issue.owner.email(), 'commit-bot@chromium.org')
-=======
       self._approval = self.find('lgtm') and not self.find('not lgtm')
->>>>>>> 9c81b07d
     return self._approval
 
   @property
