--- conflicted
+++ resolved
@@ -102,14 +102,10 @@
 
   def user_can_edit(self, user):
     """Return true if the given user has permission to edit this issue."""
-<<<<<<< HEAD
     return user and (user == self.owner or self.is_collaborator(user) or
+                     users.is_current_user_admin() or
                      user.email().endswith("@chromium.org") or
                      user.email().endswith("@google.com"))
-=======
-    return user and (user == self.owner or self.is_collaborator(user)
-                     or users.is_current_user_admin())
->>>>>>> e5d9a1d7
 
   @property
   def edit_allowed(self):
