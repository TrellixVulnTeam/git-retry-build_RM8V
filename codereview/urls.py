# Copyright 2008 Google Inc.
#
# Licensed under the Apache License, Version 2.0 (the "License");
# you may not use this file except in compliance with the License.
# You may obtain a copy of the License at
#
#     http://www.apache.org/licenses/LICENSE-2.0
#
# Unless required by applicable law or agreed to in writing, software
# distributed under the License is distributed on an "AS IS" BASIS,
# WITHOUT WARRANTIES OR CONDITIONS OF ANY KIND, either express or implied.
# See the License for the specific language governing permissions and
# limitations under the License.

"""URL mappings for the codereview package."""

# NOTE: Must import *, since Django looks for things here, e.g. handler500.
from django.conf.urls.defaults import *
import django.views.defaults

from codereview import feeds

urlpatterns = patterns(
    'codereview.views',
    (r'^$', 'index'),
    (r'^all$', 'all'),
    (r'^mine$', 'mine'),
    (r'^starred$', 'starred'),
    (r'^new$', 'new'),
    (r'^upload$', 'upload'),
    (r'^(\d+)$', 'show', {}, 'show_bare_issue_number'),
    (r'^(\d+)/(show)?$', 'show'),
    (r'^(\d+)/add$', 'add'),
    (r'^(\d+)/edit$', 'edit'),
    (r'^(\d+)/edit_flags$', 'edit_flags'),
    (r'^(\d+)/delete$', 'delete'),
    (r'^(\d+)/close$', 'close'),
    (r'^(\d+)/mail$', 'mailissue'),
    (r'^(\d+)/publish$', 'publish'),
    (r'^download/issue(\d+)_(\d+)\.diff', 'download'),
    (r'^download/issue(\d+)_(\d+)_(\d+)\.diff', 'download_patch'),
    (r'^(\d+)/patch/(\d+)/(\d+)$', 'patch'),
    (r'^(\d+)/image/(\d+)/(\d+)/(\d+)$', 'image'),
    (r'^(\d+)/diff/(\d+)/(.+)$', 'diff'),
    (r'^(\d+)/diff2/(\d+):(\d+)/(.+)$', 'diff2'),
    (r'^(\d+)/diff_skipped_lines/(\d+)/(\d+)/(\d+)/(\d+)/([tba])/(\d+)$',
     'diff_skipped_lines'),
    (r'^(\d+)/diff_skipped_lines/(\d+)/(\d+)/$',
     django.views.defaults.page_not_found, {}, 'diff_skipped_lines_prefix'),
    (r'^(\d+)/diff2_skipped_lines/(\d+):(\d+)/(\d+)/(\d+)/(\d+)/([tba])/(\d+)$',
     'diff2_skipped_lines'),
    (r'^(\d+)/diff2_skipped_lines/(\d+):(\d+)/(\d+)/$',
     django.views.defaults.page_not_found, {}, 'diff2_skipped_lines_prefix'),
    (r'^(\d+)/upload_content/(\d+)/(\d+)$', 'upload_content'),
    (r'^(\d+)/upload_patch/(\d+)$', 'upload_patch'),
    (r'^(\d+)/upload_build_result/(\d+)$', 'upload_build_result'),
    (r'^(\d+)/get_build_results/(\d+)$', 'get_build_results'),
    (r'^(\d+)/description$', 'description'),
    (r'^(\d+)/star$', 'star'),
    (r'^(\d+)/unstar$', 'unstar'),
    (r'^(\d+)/draft_message$', 'draft_message'),
    (r'^api/(\d+)/?$', 'api_issue'),
    (r'^api/(\d+)/(\d+)/?$', 'api_patchset'),
    (r'^user/(.+)$', 'show_user'),
    (r'^inline_draft$', 'inline_draft'),
    (r'^repos$', 'repos'),
    (r'^repo_new$', 'repo_new'),
    (r'^repo_init$', 'repo_init'),
    (r'^branch_new/(\d+)$', 'branch_new'),
    (r'^branch_edit/(\d+)$', 'branch_edit'),
    (r'^branch_delete/(\d+)$', 'branch_delete'),
    (r'^settings$', 'settings'),
    (r'^account_delete$', 'account_delete'),
    (r'^user_popup/(.+)$', 'user_popup'),
    (r'^(\d+)/patchset/(\d+)$', 'patchset'),
    (r'^(\d+)/patchset/(\d+)/delete$', 'delete_patchset'),
    (r'^account$', 'account'),
    (r'^use_uploadpy$', 'use_uploadpy'),
    (r'^_ah/xmpp/message/chat/', 'incoming_chat'),
    (r'^_ah/mail/(.*)', 'incoming_mail'),
    (r'^xsrf_token$', 'xsrf_token'),
    (r'^static/upload.py$', 'customized_upload_py'),
<<<<<<< HEAD
    (r'^lint/issue(\d+)_(\d+)', 'lint'),
    (r'^lint_patch/issue(\d+)_(\d+)_(\d+)', 'lint_patch'),
=======
    (r'^search$', 'search'),
>>>>>>> cd6d279d
    )

feed_dict = {
  'reviews': feeds.ReviewsFeed,
  'closed': feeds.ClosedFeed,
  'mine' : feeds.MineFeed,
  'all': feeds.AllFeed,
  'issue' : feeds.OneIssueFeed,
}

urlpatterns += patterns(
    '',
    (r'^rss/(?P<url>.*)$', 'django.contrib.syndication.views.feed',
     {'feed_dict': feed_dict}),
    )<|MERGE_RESOLUTION|>--- conflicted
+++ resolved
@@ -80,12 +80,9 @@
     (r'^_ah/mail/(.*)', 'incoming_mail'),
     (r'^xsrf_token$', 'xsrf_token'),
     (r'^static/upload.py$', 'customized_upload_py'),
-<<<<<<< HEAD
     (r'^lint/issue(\d+)_(\d+)', 'lint'),
     (r'^lint_patch/issue(\d+)_(\d+)_(\d+)', 'lint_patch'),
-=======
     (r'^search$', 'search'),
->>>>>>> cd6d279d
     )
 
 feed_dict = {
