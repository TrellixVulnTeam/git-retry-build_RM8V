--- conflicted
+++ resolved
@@ -69,14 +69,10 @@
     (r'^(\d+)/patchset/(\d+)/delete$', 'delete_patchset'),
     (r'^account$', 'account'),
     (r'^use_uploadpy$', 'use_uploadpy'),
-<<<<<<< HEAD
-    (r'^update_accounts$', 'update_accounts'),
+    (r'^_ah/xmpp/message/chat/', 'incoming_chat'),
+    (r'^_ah/mail/(.*)', 'incoming_mail'),
     (r'^lint/issue(\d+)_(\d+)', 'lint'),
     (r'^lint_patch/issue(\d+)_(\d+)_(\d+)', 'lint_patch'),
-=======
-    (r'^_ah/xmpp/message/chat/', 'incoming_chat'),
-    (r'^_ah/mail/(.*)', 'incoming_mail'),
->>>>>>> bdb7ce2e
     )
 
 feed_dict = {
